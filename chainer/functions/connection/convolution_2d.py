import numpy
import six

import chainer
from chainer.backends import cuda
from chainer import configuration
from chainer import function_node
import chainer.functions
from chainer.utils import argument
from chainer.utils import conv
from chainer.utils import type_check

if cuda.cudnn_enabled:
    cudnn = cuda.cudnn
    libcudnn = cuda.cuda.cudnn
    _cudnn_version = libcudnn.getVersion()
    _fwd_pref = libcudnn.CUDNN_CONVOLUTION_FWD_SPECIFY_WORKSPACE_LIMIT
    _bwd_filter_pref = \
        libcudnn.CUDNN_CONVOLUTION_BWD_FILTER_SPECIFY_WORKSPACE_LIMIT
    _algorithm_fwd = {}
    _algorithm_bwd_filter = {}


def _pair(x):
    if hasattr(x, '__getitem__'):
        return x
    return x, x


def _get_algorithm_fwd(
        x, W, y, conv_param, handle, x_desc, filter_desc, conv_desc, y_desc,
        workspace):
    key = (x.shape, W.shape, y.shape, conv_param)
    if key in _algorithm_fwd:
        return _algorithm_fwd[key]
    ret = libcudnn.findConvolutionForwardAlgorithmEx(
        handle, x_desc.value, x.data.ptr, filter_desc.value, W.data.ptr,
        conv_desc.value, y_desc.value, y.data.ptr, 1, workspace.data.ptr,
        workspace.size)
    algo = ret[0]['algo']
    _algorithm_fwd[key] = algo
    return algo


def _get_algorithm_bwd_filter(
        x, dy, dW, conv_param, handle, x_desc, dy_desc, conv_desc, filter_desc,
        workspace):
    key = (x.shape, dW.shape, dy.shape, conv_param)
    if key in _algorithm_bwd_filter:
        return _algorithm_bwd_filter[key]
    ret = libcudnn.findConvolutionBackwardFilterAlgorithmEx(
        handle, x_desc.value, x.data.ptr, dy_desc.value, dy.data.ptr,
        conv_desc.value, filter_desc.value, dW.data.ptr, 1,
        workspace.data.ptr, workspace.size)
    algo = ret[0]['algo']
    _algorithm_bwd_filter[key] = algo
    return algo


class Convolution2DFunction(function_node.FunctionNode):

    def __init__(self, stride=1, pad=0, cover_all=False, group=1, **kwargs):
        argument.check_unexpected_kwargs(
            kwargs,
            deterministic="deterministic argument is not supported anymore. "
            "Use chainer.using_config('cudnn_deterministic', value) context "
            "where value is either `True` or `False`.",
            requires_x_grad="requires_x_grad argument is not supported "
            "anymore. Just remove the argument. Note that whether to compute "
            "the gradient w.r.t. x is automatically decided during "
            "backpropagation."
        )
        dilate, = argument.parse_kwargs(kwargs, ('dilate', 1))

        self.sy, self.sx = _pair(stride)
        self.ph, self.pw = _pair(pad)
        self.cover_all = cover_all
        self.dy, self.dx = _pair(dilate)
        self.group = group

    def check_type_forward(self, in_types):
        n_in = in_types.size()
        type_check.expect(2 <= n_in, n_in <= 3)

        x_type = in_types[0]
        w_type = in_types[1]
        type_check.expect(
            x_type.dtype.kind == 'f',
            w_type.dtype.kind == 'f',
            x_type.ndim == 4,
            w_type.ndim == 4,
            # Need to consider the case that group count > 1.
            # x_type.shape[1] == w_type.shape[1],
        )

        if type_check.eval(n_in) == 3:
            b_type = in_types[2]
            type_check.expect(
                b_type.dtype == x_type.dtype,
                b_type.ndim == 1,
                b_type.shape[0] == w_type.shape[0],
            )

    def _get_out_size(self, inputs):
        x, W = inputs[:2]
        _, _, kh, kw = W.shape
        _, _, h, w = x.shape
        out_h = conv.get_conv_outsize(
            h, kh, self.sy, self.ph, cover_all=self.cover_all, d=self.dy)
        if out_h <= 0:
            raise RuntimeError('Height in the output should be positive.')
        out_w = conv.get_conv_outsize(
            w, kw, self.sx, self.pw, cover_all=self.cover_all, d=self.dx)
        if out_w <= 0:
            raise RuntimeError('Width in the output should be positive.')
        return out_h, out_w

    def forward_cpu(self, inputs):
        self.retain_inputs((0, 1))  # retain only x and W

        if len(inputs) == 2:
            (x, W), b = inputs, None
        else:
            x, W, b = inputs

        if self.group > 1:
            y = self._forward_grouped_convolution(x, W, b)
        else:
            y = self._forward_cpu_core(x, W, b)
        return y,

    def _forward_cpu_core(self, x, W, b):
        kh, kw = W.shape[2:]
        col = conv.im2col_cpu(
            x, kh, kw, self.sy, self.sx, self.ph, self.pw,
            cover_all=self.cover_all, dy=self.dy, dx=self.dx)
        y = numpy.tensordot(
            col, W, ((1, 2, 3), (1, 2, 3))).astype(x.dtype, copy=False)
        if b is not None:
            y += b
        y = numpy.rollaxis(y, 3, 1)
        return y

    def forward_gpu(self, inputs):
        self.retain_inputs((0, 1))  # retain only x and W
        if len(inputs) == 2:
            (x, W), b = inputs, None
        else:
            x, W, b = inputs

        out_c, _, kh, kw = W.shape
        n, _, h, w = x.shape

<<<<<<< HEAD
        _gc_use_cudnn = True
        if self.group > 1 and _cudnn_version < 7000:
            _gc_use_cudnn = False

=======
        out_h, out_w = self._get_out_size(inputs)
>>>>>>> a8650f10
        y = cuda.cupy.empty((n, out_c, out_h, out_w), dtype=x.dtype)

        if (not self.cover_all and chainer.should_use_cudnn('>=auto') and
                x.dtype == W.dtype and
<<<<<<< HEAD
                ((self.dy == 1 and self.dx == 1) or _cudnn_version >= 6000) and
                _gc_use_cudnn):
            x = cuda.cupy.ascontiguousarray(x)
            W = cuda.cupy.ascontiguousarray(W)
            if b is not None:
                b = cuda.cupy.ascontiguousarray(b)

            use_tensor_core = chainer.should_use_cudnn_tensor_core(x.dtype)
=======
                ((self.dy == 1 and self.dx == 1) or _cudnn_version >= 6000)):
>>>>>>> a8650f10

            # cuDNN implementation
            return self._forward_cudnn(x, W, b, y)

<<<<<<< HEAD
            filter_desc = cudnn.create_filter_descriptor(W)
            conv_param = ((self.ph, self.pw), (self.sy, self.sx), x.dtype)
            dilation = (self.dy, self.dx)
            conv_desc = cudnn.create_convolution_descriptor(
                *conv_param, dilation=dilation,
                use_tensor_core=use_tensor_core,
                group=self.group)
            if b is not None:
                bias_desc = cudnn.create_tensor_descriptor(
                    b[None, :, None, None])
            workspace_size = cuda.get_max_workspace_size()
            workspace = cuda.cupy.empty((workspace_size,), dtype='b')
            if configuration.config.autotune and _cudnn_version >= 5000:
                algo = _get_algorithm_fwd(
                    x, W, y, conv_param + (dilation,), handle, x_desc,
                    filter_desc, conv_desc, y_desc, workspace)
            else:
                algo = libcudnn.getConvolutionForwardAlgorithm(
                    handle, x_desc.value, filter_desc.value,
                    conv_desc.value, y_desc.value, _fwd_pref, workspace_size)

            if use_tensor_core:
                # Only CUDNN_CONVOLUTION_FWD_ALGO_IMPLICIT_PRECOMP_GEMM
                # supports Tensor-Core in cuDNN7.
                algo = libcudnn.CUDNN_CONVOLUTION_FWD_ALGO_IMPLICIT_PRECOMP_GEMM  # NOQA

            oz_dtype = 'd' if x.dtype == 'd' else 'f'
            one = numpy.array(1, dtype=oz_dtype).ctypes
            zero = numpy.array(0, dtype=oz_dtype).ctypes
            libcudnn.convolutionForward(
                handle, one.data, x_desc.value, x.data.ptr,
                filter_desc.value, W.data.ptr, conv_desc.value,
                algo, workspace.data.ptr, workspace_size, zero.data,
                y_desc.value, y.data.ptr)

            # TODO(beam2d): Support unshared bias
            if b is not None:
                cudnn.add_tensor(
                    handle, one.data, bias_desc.value, b.data.ptr,
                    one.data, y_desc.value, y.data.ptr)
=======
>>>>>>> a8650f10
        else:
            if self.group > 1:
                y = self._forward_grouped_convolution(x, W, b)
            else:
                y = self._forward_gpu_core(x, W, b)

        return y,

<<<<<<< HEAD
    def _forward_gpu_core(self, x, W, b):
        kh, kw = W.shape[2:]
        # Implementation using im2col
        col = conv.im2col_gpu(
            x, kh, kw, self.sy, self.sx, self.ph, self.pw,
            cover_all=self.cover_all, dy=self.dy, dx=self.dx)
        y = cuda.cupy.tensordot(
            col, W, ((1, 2, 3), (1, 2, 3))).astype(x.dtype, copy=False)
        # TODO(beam2d): Support unshared bias
        if b is not None:
            y += b
        y = cuda.cupy.rollaxis(y, 3, 1)
        return y

    def _forward_grouped_convolution(self, x, W, b):
        # G: group count
        # N: batch size
        # kH, kW: kernel height, kernel width
        # iC, iH, iW: input channels, input height, input width
        # oC, oH, oW: output channels, output height, output width
        G = self.group
        N, iC, iH, iW = x.shape
        oC, _, kH, kW = W.shape
        iCg = int(iC / G)
        oCg = int(oC / G)

        xp = cuda.get_array_module(x)

        _x = x.reshape(N, G, iCg, iH, iW)
        _x = xp.rollaxis(_x, 1)  # (G, N, iCg, iH, iW)
        _W = W.reshape(G, oCg, iCg, kH, kW)
        if b is not None:
            _b = b.reshape(G, oCg)

        _ys = []
        for g in six.moves.range(G):
            _bg = None if b is None else _b[g, ]
            if xp is numpy:
                _y = self._forward_cpu_core(_x[g, ], _W[g, ], _bg)
            else:
                _y = self._forward_gpu_core(_x[g, ], _W[g, ], _bg)
            _ys.append(_y)

        y = xp.stack(_ys, axis=1)  # (N, G, oCg, oH, oW)
        _, _, _, oH, oW = y.shape
        y = y.reshape(N, oC, oH, oW)
        return y
=======
    def _forward_cudnn(self, x, W, b, y):
        x = cuda.cupy.ascontiguousarray(x)
        W = cuda.cupy.ascontiguousarray(W)
        if b is not None:
            b = cuda.cupy.ascontiguousarray(b)

        use_tensor_core = chainer.should_use_cudnn_tensor_core(x.dtype)

        handle = cudnn.get_handle()
        x_desc = cudnn.create_tensor_descriptor(x)
        y_desc = cudnn.create_tensor_descriptor(y)

        filter_desc = cudnn.create_filter_descriptor(W)
        conv_param = ((self.ph, self.pw), (self.sy, self.sx), x.dtype)
        dilation = (self.dy, self.dx)
        conv_desc = cudnn.create_convolution_descriptor(
            *conv_param, dilation=dilation,
            use_tensor_core=use_tensor_core)
        if b is not None:
            bias_desc = cudnn.create_tensor_descriptor(
                b[None, :, None, None])
        workspace_size = cuda.get_max_workspace_size()
        workspace = cuda.cupy.empty((workspace_size,), dtype='b')
        if configuration.config.autotune and _cudnn_version >= 5000:
            algo = _get_algorithm_fwd(
                x, W, y, conv_param + (dilation,), handle, x_desc,
                filter_desc, conv_desc, y_desc, workspace)
        else:
            algo = libcudnn.getConvolutionForwardAlgorithm(
                handle, x_desc.value, filter_desc.value,
                conv_desc.value, y_desc.value, _fwd_pref, workspace_size)

        if use_tensor_core:
            # Only CUDNN_CONVOLUTION_FWD_ALGO_IMPLICIT_PRECOMP_GEMM
            # supports Tensor-Core in cuDNN7.
            algo = libcudnn.CUDNN_CONVOLUTION_FWD_ALGO_IMPLICIT_PRECOMP_GEMM  # NOQA

        oz_dtype = 'd' if x.dtype == 'd' else 'f'
        one = numpy.array(1, dtype=oz_dtype).ctypes
        zero = numpy.array(0, dtype=oz_dtype).ctypes
        libcudnn.convolutionForward(
            handle, one.data, x_desc.value, x.data.ptr,
            filter_desc.value, W.data.ptr, conv_desc.value,
            algo, workspace.data.ptr, workspace_size, zero.data,
            y_desc.value, y.data.ptr)

        # TODO(beam2d): Support unshared bias
        if b is not None:
            cudnn.add_tensor(
                handle, one.data, bias_desc.value, b.data.ptr,
                one.data, y_desc.value, y.data.ptr)

        return y,
>>>>>>> a8650f10

    def backward(self, indexes, grad_outputs):
        x, W = self.get_retained_inputs()
        gy, = grad_outputs

        ret = []
        if 0 in indexes:
            xh, xw = x.shape[2:]
            gx = chainer.functions.deconvolution_2d(
                gy, W, stride=(self.sy, self.sx), pad=(self.ph, self.pw),
                outsize=(xh, xw), dilate=(self.dy, self.dx), group=self.group)
            ret.append(gx)
        if 1 in indexes:
            gW, = Convolution2DGradW(self).apply((x, gy))
            ret.append(gW)
        if 2 in indexes:
            gb = chainer.functions.sum(gy, axis=(0, 2, 3))
            ret.append(gb)

        return ret


class Convolution2DGradW(function_node.FunctionNode):

    def __init__(self, conv2d):
        W_node = conv2d.inputs[1]
        self.kh, self.kw = W_node.shape[2:]
        self.sy = conv2d.sy
        self.sx = conv2d.sx
        self.ph = conv2d.ph
        self.pw = conv2d.pw
        self.dy = conv2d.dy
        self.dx = conv2d.dx
        self.cover_all = conv2d.cover_all
        self.W_dtype = W_node.dtype
        self.group = conv2d.group

    def forward_cpu(self, inputs):
        self.retain_inputs((0, 1))
        x, gy = inputs

        # NumPy raises an error when the array is not contiguous.
        # See: https://github.com/chainer/chainer/issues/2744
        # TODO(niboshi): Remove this code when NumPy is fixed.
        if (not (gy.flags.c_contiguous or gy.flags.f_contiguous) and
                1 in gy.shape):
            gy = numpy.ascontiguousarray(gy)

        if self.group > 1:
            gW = self._forward_grouped_convolution(x, gy)
        else:
            gW = self._forward_cpu_core(x, gy)
        return gW,

    def _forward_cpu_core(self, x, gy):
        col = conv.im2col_cpu(
            x, self.kh, self.kw, self.sy, self.sx, self.ph, self.pw,
            cover_all=self.cover_all, dy=self.dy, dx=self.dx)
        gW = numpy.tensordot(gy, col, ((0, 2, 3), (0, 4, 5))
                             ).astype(self.W_dtype, copy=False)
        return gW

    def forward_gpu(self, inputs):
        self.retain_inputs((0, 1))
        x, gy = inputs

<<<<<<< HEAD
        _gc_use_cudnn = True
        if self.group > 1 and _cudnn_version < 7000:
            _gc_use_cudnn = False

        if (self.cover_all or not chainer.should_use_cudnn('>=auto') or
                x.dtype != self.W_dtype or
                ((self.dy > 1 or self.dx > 1) and _cudnn_version < 6000) or
                not _gc_use_cudnn):
            if self.group > 1:
                gW = self._forward_grouped_convolution(x, gy)
            else:
                gW = self._forward_gpu_core(x, gy)
            return gW,
=======
        if (not self.cover_all and chainer.should_use_cudnn('>=auto') and
                x.dtype == self.W_dtype and
                ((self.dy == 1 and self.dx == 1) or _cudnn_version >= 6000)):

            # cuDNN implementation
            return self._forward_cudnn(x, gy)

        else:
            # Implementation using im2col
            _, out_c, out_h, out_w = gy.shape
            n, c, h, w = x.shape

            col = conv.im2col_gpu(
                x, self.kh, self.kw, self.sy, self.sx, self.ph, self.pw,
                cover_all=self.cover_all, dy=self.dy, dx=self.dx)
            gW = cuda.cupy.tensordot(
                gy, col, ((0, 2, 3), (0, 4, 5))).astype(self.W_dtype,
                                                        copy=False)
        return gW,

    def _forward_cudnn(self, x, gy):
        _, out_c, out_h, out_w = gy.shape
        n, c, h, w = x.shape
>>>>>>> a8650f10

        iC = c
        iCg = int(iC / self.group)
        gW = cuda.cupy.empty((out_c, iCg, self.kh, self.kw),
                             dtype=self.W_dtype)
        x = cuda.cupy.ascontiguousarray(x)
        gy = cuda.cupy.ascontiguousarray(gy)

        use_tensor_core = chainer.should_use_cudnn_tensor_core(x.dtype)

        handle = cudnn.get_handle()
        x_desc = cudnn.create_tensor_descriptor(x)
        gy_desc = cudnn.create_tensor_descriptor(gy)

        filter_desc = cudnn.create_filter_descriptor(gW)
        conv_param = (self.ph, self.pw), (self.sy, self.sx), x.dtype
        dilation = (self.dy, self.dx)
        conv_desc = cudnn.create_convolution_descriptor(
            *conv_param, dilation=dilation,
            use_tensor_core=use_tensor_core,
            group=self.group)

        oz_dtype = 'd' if x.dtype == 'd' else 'f'
        one = numpy.array(1, dtype=oz_dtype).ctypes
        zero = numpy.array(0, dtype=oz_dtype).ctypes

        workspace_size = cuda.get_max_workspace_size()
        workspace = cuda.cupy.empty((workspace_size,), dtype='b')

        if configuration.config.cudnn_deterministic:
            algo = libcudnn.CUDNN_CONVOLUTION_BWD_FILTER_ALGO_1
        elif configuration.config.autotune and _cudnn_version >= 5000:
            algo = _get_algorithm_bwd_filter(
                x, gy, gW, conv_param + (dilation,), handle, x_desc, gy_desc,
                conv_desc, filter_desc, workspace)
        else:
            algo = libcudnn.getConvolutionBackwardFilterAlgorithm(
                handle, x_desc.value, gy_desc.value, conv_desc.value,
                filter_desc.value, _bwd_filter_pref, workspace_size)

        if use_tensor_core:
            # Only CUDNN_CONVOLUTION_BWD_FILTER_ALGO_1 supports
            # Tensor-Core in cuDNN7.
            algo = libcudnn.CUDNN_CONVOLUTION_BWD_FILTER_ALGO_1

        libcudnn.convolutionBackwardFilter_v3(
            handle, one.data, x_desc.value, x.data.ptr, gy_desc.value,
            gy.data.ptr, conv_desc.value, algo, workspace.data.ptr,
            workspace_size, zero.data, filter_desc.value, gW.data.ptr)

        return gW,

    def _forward_gpu_core(self, x, gy):
        col = conv.im2col_gpu(
            x, self.kh, self.kw, self.sy, self.sx, self.ph, self.pw,
            cover_all=self.cover_all, dy=self.dy, dx=self.dx)
        gW = cuda.cupy.tensordot(gy, col, ((0, 2, 3), (0, 4, 5))
                                 ).astype(self.W_dtype, copy=False)
        return gW

    def _forward_grouped_convolution(self, x, gy):
        # G: group count
        # N: batch size
        # kH, kW: kernel height, kernel width
        # iC, iH, iW: input channels, input height, input width
        # oC, oH, oW: output channels, output height, output width
        G = self.group
        kH = self.kh
        kW = self.kw
        N, iC, iH, iW = x.shape
        _, oC, oH, oW = gy.shape
        iCg = int(iC / G)
        oCg = int(oC / G)

        xp = cuda.get_array_module(x)

        _x = x.reshape(N, G, iCg, iH, iW)
        _x = xp.rollaxis(_x, 1)  # (G, N, iCg, iH, iW)
        _gy = gy.reshape(N, G, oCg, oH, oW)
        _gy = xp.rollaxis(_gy, 1)  # (G, N, oCg, oH, oW)
        # Work-around for NumPy's bug?
        if xp is numpy:
            _gy = xp.ascontiguousarray(_gy)

        _gWs = []
        for g in six.moves.range(G):
            if xp is numpy:
                _gW = self._forward_cpu_core(_x[g, ], _gy[g, ])
            else:
                _gW = self._forward_gpu_core(_x[g, ], _gy[g, ])
            _gWs.append(_gW)

        gW = xp.stack(_gWs)  # (G, oCg, iCg, kH, kW)
        gW = gW.reshape(oC, iCg, kH, kW)
        return gW

    def backward(self, indexes, grad_outputs):
        x, gy = self.get_retained_inputs()
        ggW, = grad_outputs

        ret = []
        if 0 in indexes:
            xh, xw = x.shape[2:]
            gx = chainer.functions.deconvolution_2d(
                gy, ggW, stride=(self.sy, self.sx), pad=(self.ph, self.pw),
                outsize=(xh, xw), dilate=(self.dy, self.dx), group=self.group)
            ret.append(gx)
        if 1 in indexes:
            ggy = convolution_2d(
                x, ggW, stride=(self.sy, self.sx), pad=(self.ph, self.pw),
                cover_all=self.cover_all, dilate=(self.dy, self.dx),
                group=self.group)
            ret.append(ggy)

        return ret


def convolution_2d(x, W, b=None, stride=1, pad=0, cover_all=False, group=1,
                   **kwargs):
    """convolution_2d(x, W, b=None, stride=1, pad=0, cover_all=False, *, dilate=1)

    Two-dimensional convolution function.

    This is an implementation of two-dimensional convolution in ConvNets.
    It takes three variables: the input image ``x``, the filter weight ``W``,
    and the bias vector ``b``.

    Notation: here is a notation for dimensionalities.

    - :math:`n` is the batch size.
    - :math:`c_I` and :math:`c_O` are the number of the input and output
      channels, respectively.
    - :math:`h_I` and :math:`w_I` are the height and width of the input image,
      respectively.
    - :math:`h_K` and :math:`w_K` are the height and width of the filters,
      respectively.
    - :math:`h_P` and :math:`w_P` are the height and width of the spatial
      padding size, respectively.

    Then the ``Convolution2D`` function computes correlations between filters
    and patches of size :math:`(h_K, w_K)` in ``x``.
    Note that correlation here is equivalent to the inner product between
    expanded vectors.
    Patches are extracted at positions shifted by multiples of ``stride`` from
    the first position ``(-h_P, -w_P)`` for each spatial axis.
    The right-most (or bottom-most) patches do not run over the padded spatial
    size.

    Let :math:`(s_Y, s_X)` be the stride of filter application. Then, the
    output size :math:`(h_O, w_O)` is determined by the following equations:

    .. math::

       h_O &= (h_I + 2h_P - h_K) / s_Y + 1,\\\\
       w_O &= (w_I + 2w_P - w_K) / s_X + 1.

    If ``cover_all`` option is ``True``, the filter will cover the all
    spatial locations. So, if the last stride of filter does not cover the
    end of spatial locations, an addtional stride will be applied to the end
    part of spatial locations. In this case, the output size :math:`(h_O, w_O)`
    is determined by the following equations:

    .. math::

       h_O &= (h_I + 2h_P - h_K + s_Y - 1) / s_Y + 1,\\\\
       w_O &= (w_I + 2w_P - w_K + s_X - 1) / s_X + 1.

    If the bias vector is given, then it is added to all spatial locations of
    the output of convolution.

    The output of this function can be non-deterministic when it uses cuDNN.
    If ``chainer.configuration.config.cudnn_deterministic`` is ``True`` and
    cuDNN version is >= v3, it forces cuDNN to use a deterministic algorithm.

    Convolution links can use a feature of cuDNN called autotuning, which
    selects the most efficient CNN algorithm for images of fixed-size,
    can provide a significant performance boost for fixed neural nets.
    To enable, set `chainer.using_config('autotune', True)`

    When the dilation factor is greater than one, cuDNN is not used unless
    the version is 6.0 or higher.

    .. warning::

        ``deterministic`` argument is not supported anymore since v2.
        Instead, use ``chainer.using_config('cudnn_deterministic', value)``
        (value is either ``True`` or ``False``).
        See :func:`chainer.using_config`.

    Args:
        x (:class:`~chainer.Variable` or :class:`numpy.ndarray` or \
        :class:`cupy.ndarray`):
            Input variable of shape :math:`(n, c_I, h_I, w_I)`.
        W (:class:`~chainer.Variable` or :class:`numpy.ndarray` or \
        :class:`cupy.ndarray`):
            Weight variable of shape :math:`(c_O, c_I, h_K, w_K)`.
        b (:class:`~chainer.Variable` or :class:`numpy.ndarray` or \
        :class:`cupy.ndarray`): Bias variable of length :math:`c_O` (optional).
        stride (:class:`int` or pair of :class:`int` s):
            Stride of filter applications. ``stride=s`` and ``stride=(s, s)``
            are equivalent.
        pad (:class:`int` or pair of :class:`int` s):
            Spatial padding width for input arrays.
            ``pad=p`` and ``pad=(p, p)`` are equivalent.
        cover_all (bool): If ``True``, all spatial locations are convoluted
            into some output pixels.
        dilate (int or pair of ints): Dilation factor of filter applications.
            ``dilate=d`` and ``dilate=(d, d)`` are equivalent.

    Returns:
        ~chainer.Variable:
            Output variable of shape :math:`(n, c_O, h_O, w_O)`.

    .. seealso:: :class:`~chainer.links.Convolution2D`

    .. admonition:: Example

        >>> n = 10
        >>> c_i, c_o = 3, 1
        >>> h_i, w_i = 30, 40
        >>> h_k, w_k = 10, 10
        >>> h_p, w_p = 5, 5
        >>> x = np.random.uniform(0, 1, (n, c_i, h_i, w_i)).astype('f')
        >>> x.shape
        (10, 3, 30, 40)
        >>> W = np.random.uniform(0, 1, (c_o, c_i, h_k, w_k)).astype('f')
        >>> W.shape
        (1, 3, 10, 10)
        >>> b = np.random.uniform(0, 1, (c_o,)).astype('f')
        >>> b.shape
        (1,)
        >>> s_y, s_x = 5, 7
        >>> y = F.convolution_2d(x, W, b, stride=(s_y, s_x), pad=(h_p, w_p))
        >>> y.shape
        (10, 1, 7, 6)
        >>> h_o = int((h_i + 2 * h_p - h_k) / s_y + 1)
        >>> w_o = int((w_i + 2 * w_p - w_k) / s_x + 1)
        >>> y.shape == (n, c_o, h_o, w_o)
        True
        >>> y = F.convolution_2d(x, W, b, stride=(s_y, s_x), pad=(h_p, w_p), \
cover_all=True)
        >>> y.shape == (n, c_o, h_o, w_o + 1)
        True

    """
    argument.check_unexpected_kwargs(
        kwargs, deterministic="deterministic argument is not "
        "supported anymore. "
        "Use chainer.using_config('cudnn_deterministic', value) "
        "context where value is either `True` or `False`.")
    dilate, = argument.parse_kwargs(kwargs, ('dilate', 1))

    fnode = Convolution2DFunction(stride, pad, cover_all, dilate=dilate,
                                  group=group)
    if b is None:
        args = x, W
    else:
        args = x, W, b
    y, = fnode.apply(args)
    return y<|MERGE_RESOLUTION|>--- conflicted
+++ resolved
@@ -151,77 +151,21 @@
         out_c, _, kh, kw = W.shape
         n, _, h, w = x.shape
 
-<<<<<<< HEAD
+        out_h, out_w = self._get_out_size(inputs)
+        y = cuda.cupy.empty((n, out_c, out_h, out_w), dtype=x.dtype)
+
         _gc_use_cudnn = True
         if self.group > 1 and _cudnn_version < 7000:
             _gc_use_cudnn = False
 
-=======
-        out_h, out_w = self._get_out_size(inputs)
->>>>>>> a8650f10
-        y = cuda.cupy.empty((n, out_c, out_h, out_w), dtype=x.dtype)
-
         if (not self.cover_all and chainer.should_use_cudnn('>=auto') and
                 x.dtype == W.dtype and
-<<<<<<< HEAD
                 ((self.dy == 1 and self.dx == 1) or _cudnn_version >= 6000) and
                 _gc_use_cudnn):
-            x = cuda.cupy.ascontiguousarray(x)
-            W = cuda.cupy.ascontiguousarray(W)
-            if b is not None:
-                b = cuda.cupy.ascontiguousarray(b)
-
-            use_tensor_core = chainer.should_use_cudnn_tensor_core(x.dtype)
-=======
-                ((self.dy == 1 and self.dx == 1) or _cudnn_version >= 6000)):
->>>>>>> a8650f10
 
             # cuDNN implementation
             return self._forward_cudnn(x, W, b, y)
 
-<<<<<<< HEAD
-            filter_desc = cudnn.create_filter_descriptor(W)
-            conv_param = ((self.ph, self.pw), (self.sy, self.sx), x.dtype)
-            dilation = (self.dy, self.dx)
-            conv_desc = cudnn.create_convolution_descriptor(
-                *conv_param, dilation=dilation,
-                use_tensor_core=use_tensor_core,
-                group=self.group)
-            if b is not None:
-                bias_desc = cudnn.create_tensor_descriptor(
-                    b[None, :, None, None])
-            workspace_size = cuda.get_max_workspace_size()
-            workspace = cuda.cupy.empty((workspace_size,), dtype='b')
-            if configuration.config.autotune and _cudnn_version >= 5000:
-                algo = _get_algorithm_fwd(
-                    x, W, y, conv_param + (dilation,), handle, x_desc,
-                    filter_desc, conv_desc, y_desc, workspace)
-            else:
-                algo = libcudnn.getConvolutionForwardAlgorithm(
-                    handle, x_desc.value, filter_desc.value,
-                    conv_desc.value, y_desc.value, _fwd_pref, workspace_size)
-
-            if use_tensor_core:
-                # Only CUDNN_CONVOLUTION_FWD_ALGO_IMPLICIT_PRECOMP_GEMM
-                # supports Tensor-Core in cuDNN7.
-                algo = libcudnn.CUDNN_CONVOLUTION_FWD_ALGO_IMPLICIT_PRECOMP_GEMM  # NOQA
-
-            oz_dtype = 'd' if x.dtype == 'd' else 'f'
-            one = numpy.array(1, dtype=oz_dtype).ctypes
-            zero = numpy.array(0, dtype=oz_dtype).ctypes
-            libcudnn.convolutionForward(
-                handle, one.data, x_desc.value, x.data.ptr,
-                filter_desc.value, W.data.ptr, conv_desc.value,
-                algo, workspace.data.ptr, workspace_size, zero.data,
-                y_desc.value, y.data.ptr)
-
-            # TODO(beam2d): Support unshared bias
-            if b is not None:
-                cudnn.add_tensor(
-                    handle, one.data, bias_desc.value, b.data.ptr,
-                    one.data, y_desc.value, y.data.ptr)
-=======
->>>>>>> a8650f10
         else:
             if self.group > 1:
                 y = self._forward_grouped_convolution(x, W, b)
@@ -230,7 +174,6 @@
 
         return y,
 
-<<<<<<< HEAD
     def _forward_gpu_core(self, x, W, b):
         kh, kw = W.shape[2:]
         # Implementation using im2col
@@ -278,7 +221,7 @@
         _, _, _, oH, oW = y.shape
         y = y.reshape(N, oC, oH, oW)
         return y
-=======
+
     def _forward_cudnn(self, x, W, b, y):
         x = cuda.cupy.ascontiguousarray(x)
         W = cuda.cupy.ascontiguousarray(W)
@@ -296,7 +239,8 @@
         dilation = (self.dy, self.dx)
         conv_desc = cudnn.create_convolution_descriptor(
             *conv_param, dilation=dilation,
-            use_tensor_core=use_tensor_core)
+            use_tensor_core=use_tensor_core,
+            group=self.group)
         if b is not None:
             bias_desc = cudnn.create_tensor_descriptor(
                 b[None, :, None, None])
@@ -332,7 +276,6 @@
                 one.data, y_desc.value, y.data.ptr)
 
         return y,
->>>>>>> a8650f10
 
     def backward(self, indexes, grad_outputs):
         x, W = self.get_retained_inputs()
@@ -399,96 +342,24 @@
         self.retain_inputs((0, 1))
         x, gy = inputs
 
-<<<<<<< HEAD
         _gc_use_cudnn = True
         if self.group > 1 and _cudnn_version < 7000:
             _gc_use_cudnn = False
 
-        if (self.cover_all or not chainer.should_use_cudnn('>=auto') or
-                x.dtype != self.W_dtype or
-                ((self.dy > 1 or self.dx > 1) and _cudnn_version < 6000) or
-                not _gc_use_cudnn):
+        if (not self.cover_all and chainer.should_use_cudnn('>=auto') and
+                x.dtype == self.W_dtype and
+                ((self.dy == 1 and self.dx == 1) or _cudnn_version >= 6000) and
+                _gc_use_cudnn):
+
+            # cuDNN implementation
+            return self._forward_cudnn(x, gy)
+
+        else:
             if self.group > 1:
                 gW = self._forward_grouped_convolution(x, gy)
             else:
                 gW = self._forward_gpu_core(x, gy)
             return gW,
-=======
-        if (not self.cover_all and chainer.should_use_cudnn('>=auto') and
-                x.dtype == self.W_dtype and
-                ((self.dy == 1 and self.dx == 1) or _cudnn_version >= 6000)):
-
-            # cuDNN implementation
-            return self._forward_cudnn(x, gy)
-
-        else:
-            # Implementation using im2col
-            _, out_c, out_h, out_w = gy.shape
-            n, c, h, w = x.shape
-
-            col = conv.im2col_gpu(
-                x, self.kh, self.kw, self.sy, self.sx, self.ph, self.pw,
-                cover_all=self.cover_all, dy=self.dy, dx=self.dx)
-            gW = cuda.cupy.tensordot(
-                gy, col, ((0, 2, 3), (0, 4, 5))).astype(self.W_dtype,
-                                                        copy=False)
-        return gW,
-
-    def _forward_cudnn(self, x, gy):
-        _, out_c, out_h, out_w = gy.shape
-        n, c, h, w = x.shape
->>>>>>> a8650f10
-
-        iC = c
-        iCg = int(iC / self.group)
-        gW = cuda.cupy.empty((out_c, iCg, self.kh, self.kw),
-                             dtype=self.W_dtype)
-        x = cuda.cupy.ascontiguousarray(x)
-        gy = cuda.cupy.ascontiguousarray(gy)
-
-        use_tensor_core = chainer.should_use_cudnn_tensor_core(x.dtype)
-
-        handle = cudnn.get_handle()
-        x_desc = cudnn.create_tensor_descriptor(x)
-        gy_desc = cudnn.create_tensor_descriptor(gy)
-
-        filter_desc = cudnn.create_filter_descriptor(gW)
-        conv_param = (self.ph, self.pw), (self.sy, self.sx), x.dtype
-        dilation = (self.dy, self.dx)
-        conv_desc = cudnn.create_convolution_descriptor(
-            *conv_param, dilation=dilation,
-            use_tensor_core=use_tensor_core,
-            group=self.group)
-
-        oz_dtype = 'd' if x.dtype == 'd' else 'f'
-        one = numpy.array(1, dtype=oz_dtype).ctypes
-        zero = numpy.array(0, dtype=oz_dtype).ctypes
-
-        workspace_size = cuda.get_max_workspace_size()
-        workspace = cuda.cupy.empty((workspace_size,), dtype='b')
-
-        if configuration.config.cudnn_deterministic:
-            algo = libcudnn.CUDNN_CONVOLUTION_BWD_FILTER_ALGO_1
-        elif configuration.config.autotune and _cudnn_version >= 5000:
-            algo = _get_algorithm_bwd_filter(
-                x, gy, gW, conv_param + (dilation,), handle, x_desc, gy_desc,
-                conv_desc, filter_desc, workspace)
-        else:
-            algo = libcudnn.getConvolutionBackwardFilterAlgorithm(
-                handle, x_desc.value, gy_desc.value, conv_desc.value,
-                filter_desc.value, _bwd_filter_pref, workspace_size)
-
-        if use_tensor_core:
-            # Only CUDNN_CONVOLUTION_BWD_FILTER_ALGO_1 supports
-            # Tensor-Core in cuDNN7.
-            algo = libcudnn.CUDNN_CONVOLUTION_BWD_FILTER_ALGO_1
-
-        libcudnn.convolutionBackwardFilter_v3(
-            handle, one.data, x_desc.value, x.data.ptr, gy_desc.value,
-            gy.data.ptr, conv_desc.value, algo, workspace.data.ptr,
-            workspace_size, zero.data, filter_desc.value, gW.data.ptr)
-
-        return gW,
 
     def _forward_gpu_core(self, x, gy):
         col = conv.im2col_gpu(
@@ -533,6 +404,61 @@
         gW = xp.stack(_gWs)  # (G, oCg, iCg, kH, kW)
         gW = gW.reshape(oC, iCg, kH, kW)
         return gW
+
+    def _forward_cudnn(self, x, gy):
+        _, out_c, out_h, out_w = gy.shape
+        n, c, h, w = x.shape
+
+        iC = c
+        iCg = int(iC / self.group)
+        gW = cuda.cupy.empty((out_c, iCg, self.kh, self.kw),
+                             dtype=self.W_dtype)
+        x = cuda.cupy.ascontiguousarray(x)
+        gy = cuda.cupy.ascontiguousarray(gy)
+
+        use_tensor_core = chainer.should_use_cudnn_tensor_core(x.dtype)
+
+        handle = cudnn.get_handle()
+        x_desc = cudnn.create_tensor_descriptor(x)
+        gy_desc = cudnn.create_tensor_descriptor(gy)
+
+        filter_desc = cudnn.create_filter_descriptor(gW)
+        conv_param = (self.ph, self.pw), (self.sy, self.sx), x.dtype
+        dilation = (self.dy, self.dx)
+        conv_desc = cudnn.create_convolution_descriptor(
+            *conv_param, dilation=dilation,
+            use_tensor_core=use_tensor_core,
+            group=self.group)
+
+        oz_dtype = 'd' if x.dtype == 'd' else 'f'
+        one = numpy.array(1, dtype=oz_dtype).ctypes
+        zero = numpy.array(0, dtype=oz_dtype).ctypes
+
+        workspace_size = cuda.get_max_workspace_size()
+        workspace = cuda.cupy.empty((workspace_size,), dtype='b')
+
+        if configuration.config.cudnn_deterministic:
+            algo = libcudnn.CUDNN_CONVOLUTION_BWD_FILTER_ALGO_1
+        elif configuration.config.autotune and _cudnn_version >= 5000:
+            algo = _get_algorithm_bwd_filter(
+                x, gy, gW, conv_param + (dilation,), handle, x_desc, gy_desc,
+                conv_desc, filter_desc, workspace)
+        else:
+            algo = libcudnn.getConvolutionBackwardFilterAlgorithm(
+                handle, x_desc.value, gy_desc.value, conv_desc.value,
+                filter_desc.value, _bwd_filter_pref, workspace_size)
+
+        if use_tensor_core:
+            # Only CUDNN_CONVOLUTION_BWD_FILTER_ALGO_1 supports
+            # Tensor-Core in cuDNN7.
+            algo = libcudnn.CUDNN_CONVOLUTION_BWD_FILTER_ALGO_1
+
+        libcudnn.convolutionBackwardFilter_v3(
+            handle, one.data, x_desc.value, x.data.ptr, gy_desc.value,
+            gy.data.ptr, conv_desc.value, algo, workspace.data.ptr,
+            workspace_size, zero.data, filter_desc.value, gW.data.ptr)
+
+        return gW,
 
     def backward(self, indexes, grad_outputs):
         x, gy = self.get_retained_inputs()
