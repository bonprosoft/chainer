--- conflicted
+++ resolved
@@ -409,29 +409,7 @@
 from chainer.functions.theano.theano_function import TheanoFunction  # NOQA
 
 from chainer.functions.util.forget import forget  # NOQA
-<<<<<<< HEAD
 from chainer.functions.util.forget import Forget  # NOQA
-=======
-from chainer.functions.util.forget import Forget  # NOQA
-
-# Import for backward compatibility
-from chainer.links.activation.prelu import PReLU  # NOQA
-
-from chainer.links.connection.bilinear import Bilinear  # NOQA
-from chainer.links.connection.convolution_2d import Convolution2D  # NOQA
-from chainer.links.connection.dilated_convolution_2d import DilatedConvolution2D  # NOQA
-from chainer.links.connection.embed_id import EmbedID  # NOQA
-from chainer.links.connection.inception import Inception  # NOQA
-from chainer.links.connection.inceptionbn import InceptionBN  # NOQA
-from chainer.links.connection.linear import Linear  # NOQA
-from chainer.links.connection.parameter import Parameter  # NOQA
-
-from chainer.links.loss.hierarchical_softmax import BinaryHierarchicalSoftmax  # NOQA
-from chainer.links.loss.negative_sampling import NegativeSampling  # NOQA
-
-from chainer.links.normalization.batch_normalization import BatchNormalization  # NOQA
-
 
 # Aliases
-mean = average
->>>>>>> 7ce9222d
+mean = average