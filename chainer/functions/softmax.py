import ctypes
import numpy

from chainer import cuda
from chainer import function
from chainer.utils import type_check

<<<<<<< HEAD
if cuda.cudnn_enabled:
    cudnn = cuda.cudnn
    libcudnn = cudnn.cudnn
    _algorithm = libcudnn.CUDNN_SOFTMAX_ACCURATE
    _mode = libcudnn.CUDNN_SOFTMAX_MODE_INSTANCE
=======
if cudnn.available:
    from chainer.cudnn import libcudnn
    _algorithm = libcudnn.cudnnSoftmaxAlgorithm['CUDNN_SOFTMAX_ACCURATE']
    _mode = libcudnn.cudnnSoftmaxMode['CUDNN_SOFTMAX_MODE_CHANNEL']
>>>>>>> 6d4ae4f9


class Softmax(function.Function):

    """Softmax activation function."""

    def __init__(self, use_cudnn=True):
        self.use_cudnn = use_cudnn

    def check_type_forward(self, in_types):
        type_check.expect(in_types.size() == 1)
        x_type, = in_types

        type_check.expect(
            x_type.dtype == numpy.float32,
            x_type.ndim > 1,
        )

    def check_type_backward(self, in_types, out_types):
        type_check.expect(
            in_types.size() == 1,
            out_types.size() == 1,
        )
        x_type, = in_types
        y_type, = out_types

        type_check.expect(
            y_type.ndim > 1,
            y_type.shape == x_type.shape,
        )

<<<<<<< HEAD
    def forward(self, x):
        xp = cuda.get_array_module(*x)
        if xp != numpy and cuda.cudnn_enabled and self.use_cudnn:
            self.y = cuda.empty_like(x[0])
            handle = cudnn.get_handle()
            x_mat = x[0].reshape(x[0].shape[0], -1, 1, 1)
            desc = cudnn.create_tensor_descriptor(x_mat)
            libcudnn.softmaxForward(
                handle, _algorithm, _mode, ctypes.c_float(1), desc.value,
                x[0].data.ptr, ctypes.c_float(0), desc.value, self.y.data.ptr)
        else:
            self.y = x[0] - x[0].max(axis=1, keepdims=True)
            xp.exp(self.y, out=self.y)
            self.y /= self.y.sum(axis=1, keepdims=True)
        return self.y,

    def backward(self, x, gy):
        xp = cuda.get_array_module(*x)
        if xp != numpy and cuda.cudnn_enabled and self.use_cudnn:
            handle = cudnn.get_handle()
            gx = cuda.empty_like(x[0])
            x_mat = x[0].reshape(x[0].shape[0], -1, 1, 1)
            desc = cudnn.create_tensor_descriptor(x_mat)
            libcudnn.softmaxBackward(
                handle, _algorithm, _mode, ctypes.c_float(1), desc.value,
                self.y.data.ptr, desc.value, gy[0].data.ptr, ctypes.c_float(0),
                desc.value, gx.data.ptr)
        else:
            gx = self.y * gy[0]
            gx -= self.y * gx.sum(axis=1, keepdims=True)
=======
    def forward_cpu(self, x):
        self.y = x[0] - numpy.amax(x[0], axis=1, keepdims=True)
        numpy.exp(self.y, out=self.y)
        self.y /= self.y.sum(axis=1, keepdims=True)
        return self.y,

    def forward_gpu(self, x):
        y = cuda.empty_like(x[0])
        n_unit = int(numpy.prod(x[0].shape[2:]))
        if cudnn.enabled and self.use_cudnn:
            handle = cudnn.get_default_handle()
            desc = cudnn.get_tensor_desc(x[0], n_unit, 1)
            libcudnn.cudnnSoftmaxForward(
                handle, _algorithm, _mode, 1, desc.value, cudnn.get_ptr(x[0]),
                0, desc.value, cudnn.get_ptr(y))
            self.y = y
        else:
            maxes_shape = (x[0].shape[0],) + x[0].shape[2:]
            maxes = cuda.empty(maxes_shape, dtype=numpy.float32)
            c = x[0].shape[1]
            cuda.elementwise(
                'float* maxes, const float* x, int n_channel, int n_unit',
                '''
                   const int n = i / n_unit;
                   const int m = i % n_unit;
                   const float* row = x + n * n_channel * n_unit + m;
                   float maxval = row[0];
                   for (int c = 1; c < n_channel; ++c) {
                     const int v = c * n_unit;
                     if (maxval < row[v]) {
                       maxval = row[v];
                     }
                   }
                   maxes[i] = maxval;
                ''', 'softmax_rowmax')(maxes, x[0], c, n_unit)
            cuda.elementwise(
                '''
                   float* y, const float* x, const float* maxes,
                   int n_channel, int n_unit
                ''',
                '''
                   const int n = i / (n_channel * n_unit);
                   const int m = i % n_unit;
                   y[i] = __expf(x[i] - maxes[n * n_unit + m]);
                ''',
                'softmax_exp')(y, x[0], maxes, c, n_unit)
            coeff = maxes  # reuse memory
            cuda.elementwise(
                'float* coeff, const float* y, int n_channel, int n_unit',
                '''
                   const int n = i / n_unit;
                   const int m = i % n_unit;
                   const float* row = y + n * n_channel * n_unit + m;
                   float sum = 0;
                   for (int c = 0; c < n_channel; ++c) {
                     sum += row[c * n_unit];
                   }
                   coeff[i] = 1 / sum;
                ''', 'softmax_invrowsum')(coeff, y, c, n_unit)
            cuda.elementwise(
                'float* y, const float* coeff, int n_channel, int n_unit',
                '''
                   const int n = i / (n_channel * n_unit);
                   const int m = i % n_unit;
                   y[i] *= coeff[n * n_unit + m];
                ''',
                'softmax_rowmul')(y, coeff, c, n_unit)
            self.y = y

        return y,

    def backward_cpu(self, x, gy):
        gx = self.y * gy[0]
        sumdx = gx.sum(axis=1, keepdims=True)
        gx -= self.y * sumdx
        return gx,

    def backward_gpu(self, x, gy):
        n_unit = int(numpy.prod(x[0].shape[2:]))
        if cudnn.enabled and self.use_cudnn:
            handle = cudnn.get_default_handle()
            gx = cuda.empty_like(x[0])
            desc = cudnn.get_tensor_desc(x[0], n_unit, 1)
            libcudnn.cudnnSoftmaxBackward(
                handle, _algorithm, _mode, 1, desc.value, cudnn.get_ptr(
                    self.y),
                desc.value, cudnn.get_ptr(gy[0]), 0, desc.value,
                cudnn.get_ptr(gx))
        else:
            gx = self.y * gy[0]
            c = gx.shape[1]
            sum_ydy_shape = (gx.shape[0],) + gx.shape[2:]
            sum_ydy = cuda.empty(sum_ydy_shape, dtype=numpy.float32)
            cuda.elementwise(
                'float* sum_ydy, const float* ydy, int n_channel, int n_unit',
                '''
                   const int n = i / n_unit;
                   const int m = i % n_unit;
                   const float* row = ydy + n * n_channel * n_unit + m;
                   float sum = 0;
                   for (int c = 0; c < n_channel; ++c) {
                     sum += row[c * n_unit];
                   }
                   sum_ydy[i] = sum;
                ''', 'softmax_bwd_sum_ydy')(sum_ydy, gx, c, n_unit)
            cuda.elementwise(
                '''
                   float* gx, const float* y, const float* sum_ydy,
                   int n_channel, int n_unit
                ''',
                '''
                   const int n = i / (n_channel * n_unit);
                   const int m = i % n_unit;
                   gx[i] -= y[i] * sum_ydy[n * n_unit + m];
                ''',
                'softmax_bwd_diff')(gx, self.y, sum_ydy, c, n_unit)
>>>>>>> 6d4ae4f9

        return gx,


def softmax(x, use_cudnn=True):
    """Channelwise softmax function.

    This function computes its softmax along the second axis. Let
    :math:`x = (x_1, x_2, \\dots, x_d)^{\\top}` be the d dimensional index
    array and :math:`f(x)` be the d dimensional input array. For each index
    :math:`x` of the input array :math:`f(x)`, it computes the probability
    :math:`p(x)` defined as
    :math:`p(x) = {\\exp(f(x)) \\over \\sum_{x_2} \\exp(f(x))}`.

    Args:
        x (~chainer.Variable): Input variable.
        use_cudnn (bool): If True and CuDNN is enabled, then this function uses
            CuDNN as the core implementation.

    Returns:
        ~chainer.Variable: Output variable.

    """
    return Softmax(use_cudnn)(x)<|MERGE_RESOLUTION|>--- conflicted
+++ resolved
@@ -5,18 +5,11 @@
 from chainer import function
 from chainer.utils import type_check
 
-<<<<<<< HEAD
 if cuda.cudnn_enabled:
     cudnn = cuda.cudnn
     libcudnn = cudnn.cudnn
     _algorithm = libcudnn.CUDNN_SOFTMAX_ACCURATE
-    _mode = libcudnn.CUDNN_SOFTMAX_MODE_INSTANCE
-=======
-if cudnn.available:
-    from chainer.cudnn import libcudnn
-    _algorithm = libcudnn.cudnnSoftmaxAlgorithm['CUDNN_SOFTMAX_ACCURATE']
-    _mode = libcudnn.cudnnSoftmaxMode['CUDNN_SOFTMAX_MODE_CHANNEL']
->>>>>>> 6d4ae4f9
+    _mode = libcudnn.CUDNN_SOFTMAX_MODE_CHANNEL
 
 
 class Softmax(function.Function):
@@ -48,38 +41,6 @@
             y_type.shape == x_type.shape,
         )
 
-<<<<<<< HEAD
-    def forward(self, x):
-        xp = cuda.get_array_module(*x)
-        if xp != numpy and cuda.cudnn_enabled and self.use_cudnn:
-            self.y = cuda.empty_like(x[0])
-            handle = cudnn.get_handle()
-            x_mat = x[0].reshape(x[0].shape[0], -1, 1, 1)
-            desc = cudnn.create_tensor_descriptor(x_mat)
-            libcudnn.softmaxForward(
-                handle, _algorithm, _mode, ctypes.c_float(1), desc.value,
-                x[0].data.ptr, ctypes.c_float(0), desc.value, self.y.data.ptr)
-        else:
-            self.y = x[0] - x[0].max(axis=1, keepdims=True)
-            xp.exp(self.y, out=self.y)
-            self.y /= self.y.sum(axis=1, keepdims=True)
-        return self.y,
-
-    def backward(self, x, gy):
-        xp = cuda.get_array_module(*x)
-        if xp != numpy and cuda.cudnn_enabled and self.use_cudnn:
-            handle = cudnn.get_handle()
-            gx = cuda.empty_like(x[0])
-            x_mat = x[0].reshape(x[0].shape[0], -1, 1, 1)
-            desc = cudnn.create_tensor_descriptor(x_mat)
-            libcudnn.softmaxBackward(
-                handle, _algorithm, _mode, ctypes.c_float(1), desc.value,
-                self.y.data.ptr, desc.value, gy[0].data.ptr, ctypes.c_float(0),
-                desc.value, gx.data.ptr)
-        else:
-            gx = self.y * gy[0]
-            gx -= self.y * gx.sum(axis=1, keepdims=True)
-=======
     def forward_cpu(self, x):
         self.y = x[0] - numpy.amax(x[0], axis=1, keepdims=True)
         numpy.exp(self.y, out=self.y)
@@ -196,7 +157,6 @@
                    gx[i] -= y[i] * sum_ydy[n * n_unit + m];
                 ''',
                 'softmax_bwd_diff')(gx, self.y, sum_ydy, c, n_unit)
->>>>>>> 6d4ae4f9
 
         return gx,
 
