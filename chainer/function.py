import copy
import weakref

import numpy
import six

from chainer import cuda
from chainer.utils import type_check
from chainer import variable


class Function(object):

    """Function on variables with backpropagation ability.

    All function implementations defined in :mod:`chainer.functions` inherit
    this class.

    The main feature of this class is keeping track of function applications as
    a backward graph. When a function is applied to :class:`Variable` objects,
    the function is copied, and its :meth:`forward` method is called on
    :data:`~Variable.data` fields of input variables, and at the same time it
    chains references from output variables to the function and from the
    function to its inputs.

    .. note::

       Strictly speaking, when a function is applied to some variable, a
       special :class:`Function` object called *splitter* is inserted between
       the variable and the function. The splitter is used to manipulate
       multiple function applications on the same variable, where gradients
       from different backward paths are accumulated at the variable.

    .. note::

       :meth:`__call__` copies the function instance before the forward
       computation and chaining. This enables us to reuse one function object
       for multiple function applications, where the different calls must use
       different references to the function object. Note that the copy is
       shallow, so implementations of :class:`Function` must take care of any
       member attributes shared accross forward and backward computations.

    .. admonition:: Example

       Let ``x`` an instance of :class:`Variable` and ``f`` an instance of
       :class:`Function` taking only one argument. Then a line

       >>> y = f(x)

       computes a new variable ``y`` and creates backward references. Actually,
       backward references are set as per the following diagram::

           x <--- (splitter) <--- x' <--- f' <--- y

       where prime "'" indicates a copy of the original object. If another
       application the function occurs as

       >>> z = f(x)

       then the splitter acts like a branch as the following new diagram::

                               |--- x'  <--- f'  <--- y
           x <--- (splitter) <-+
                               |--- x'' <--- f'' <--- z

       Note that the splitter is implicitly inserted and user does not need to
       take any special care of it; just remember that such branching is
       correctly managed by chainer.

    Every function implementation should provide :meth:`forward_cpu`,
    :meth:`forward_gpu`, :meth:`backward_cpu` and :meth:`backward_gpu`.
    Alternatively, one can provide :meth:`forward` and :meth:`backward` instead
    of separate methods. Backward methods have default implementations that
    just return ``None``, which indicates that the function is non-
    differentiable.

    Function implementations are classified into two types: parameterized ones
    and non-parameterized ones. A parameterized function holds parameter arrays
    and coresponding gradient arrays. Implementation can choose any way to keep
    these arrays, but it is recommended to keep them as attributes to easily
    migrate between CPU and GPU. Parameterized function must provide accessors
    to these arrays called :meth:`parameters` and :meth:`gradients`.

    Attributes:
        inputs: A tuple or list of input variables.
        outputs: A tuple or list of output variables.
        parameter_names: A tuple or list of names of parameter attributes.
            It is set to an empty tuple by default. This attribute is used by
            the default implementation of :meth:`parameters` property to gather
            the collection of parameter arrays. Implementation of parameterized
            function should override this field as an attribute or a property,
            or otherwise it should override :meth:`parameters` property.
        gradient_names: A tuple or list of names of gradient attributes. The
            detail is same as :data:`parameter_names`.

    """
    parameter_names = ()
    gradient_names = ()

    def __init__(self):
        self.inputs = None
        self.outputs = None
        self.rank = None

    def __call__(self, *inputs):
        """Applies forward propagation with chaining backward references.

        Basic behavior is also expressed in documentation of :class:`Function`
        class. This function first copies itself to avoid conflict over
        multiple invokations.

        .. note::

           If the :data:`~Variable.data` attribute of input variables reside on
           GPU device, then, before it calls :meth:`forward` method, the
           appropriate device is selected, so in most cases implementor does
           not need to take care of device selection.

        Args:
            inputs: Tuple of input :class:`Variable` objects. All input
                variables must have same volatile flag.

        Returns:
            One
            :class:`Variable` object or a tuple of multiple
            :class:`Variable` objects.

        """
        # First copy itself to avoid duplication within the graph.
        self = copy.copy(self)

        if any(x.volatile for x in inputs):  # not build graph
            # do not mix multiple volatility
            assert all(x.volatile for x in inputs)

            in_data = tuple(x.data for x in inputs)
            self._check_data_type_forward(in_data)
            with cuda.using_device(*in_data):
                out_data = self.forward(in_data)
            assert type(out_data) == tuple

            outputs = list(variable.Variable(y, volatile=True)
                           for y in out_data)
            if len(outputs) == 1:
                return outputs[0]
            return outputs

        # Build graph
        # Be careful that forward references must be weak
        self.inputs = []
        for x in inputs:
            splitter = x.splitter()
            if splitter is None:
                splitter = Split(x)
                x.splitter = weakref.ref(splitter)
            self.inputs.append(splitter.add_branch())

        if self.inputs:
            self.rank = max(x.rank for x in self.inputs)
        else:
            self.rank = 0

        in_data = tuple(x.data for x in self.inputs)
        self._check_data_type_forward(in_data)
        with cuda.using_device(*in_data):
            outputs = self.forward(in_data)
        assert type(outputs) == tuple

        ret = tuple(variable.Variable(y) for y in outputs)
        for y in ret:
            y.set_creator(self)

        # Make forward references weak
        self.outputs = tuple(weakref.ref(y) for y in ret)

        if len(ret) == 1:
            return ret[0]
        return ret

<<<<<<< HEAD
    @property
    def label(self):
        """Short text that represent the function.

        The default implementation returns its type name.
        Each function should override it to give more information.
        """
        return str(type(self))
=======
    def _check_data_type_forward(self, in_data):
        in_type = type_check.get_types(in_data, 'in_types', False)
        self.check_type_forward(in_type)

    def _check_data_type_backward(self, in_data, grad_data):
        in_type = type_check.get_types(in_data, 'in_types', False)
        grad_type = type_check.get_types(grad_data, 'grad_types', True)
        self.check_type_backward(in_type, grad_type)

    def check_type_forward(self, in_types):
        """Checks types of input data before forward propagation.

        Before :meth:`forward` is called, this function is called.
        You need to validate types of input data in this function
        using type-check utilities.

        Args:
            in_types: :class:`TypeInfoTuple` object which contains type
                information of input data for :meth:`forward`.
        """
        pass

    def check_type_backward(self, in_types, grad_types):
        """Checks types of gradient data before back propagation.

        Before :meth:`backward` is called, this function is called.
        You need to validate types of gradient data in this function
        using type-check utilities.

        :meth:`check_type_backward` is always called after
        :meth:`check_type_forward`. So, each function does not need to check
        the same condition here.

        Args:
            in_types: :class:`TypeInfoTuple` object which contains type
                information of input data for :meth:`backward`.
            grad_types: :class:`TypeInfoTuple` object which contains type
                information of gradient data for :meth:`backward`.
        """
        pass
>>>>>>> d7cc6b41

    def forward(self, inputs):
        """Applies forward propagation to input arrays.

        It delegates the procedure to :meth:`forward_cpu` or
        :meth:`forward_gpu` by default. Which it selects is determined by the
        type of input arrays.
        Implementations of :class:`Function` must implement either cpu/gpu
        methods or this method.

        Args:
            inputs: Tuple of input array(s).

        Returns:
            Tuple of output array(s).

        .. warning::

            Implementations of :class:`Function` must take care that the
            return value must be a tuple even if it returns only one array.

        """
        if any(isinstance(x, cuda.GPUArray) for x in inputs):
            return self.forward_gpu(inputs)
        else:
            return self.forward_cpu(inputs)

    def forward_cpu(self, inputs):
        """Applies forward propagation to input arrays on CPU.

        Args:
            inputs: Tuple of :class:`~numpy.ndarray` object(s).

        Returns:
            tuple: Tuple of :class:`~numpy.ndarray` object(s).

        .. warning::

            Implementations of :class:`Function` must take care that the
            return value must be a tuple even if it returns only one array.

        """
        raise NotImplementedError()

    def forward_gpu(self, inputs):
        """Applies forward propagation to input arrays on GPU.

        Args:
            inputs: Tuple of :class:`~pycuda.gpuarray.GPUArray` object(s).

        Returns:
            tuple: Tuple of :class:`~pycuda.gpuarray.GPUArray` object(s).

        .. warning::

            Implementations of :class:`Function` must take care that the
            return value must be a tuple even if it returns only one array.

        """
        raise NotImplementedError()

    def backward(self, inputs, grad_outputs):
        """Applies backprop to output gradient arrays.

        It delegates the procedure to :meth:`backward_cpu` or
        :meth:`backward_gpu` by default. Which it selects is determined by the
        type of input arrays and output gradient arrays. Implementations of
        :class:`Function` must implement either cpu/gpu methods or this method,
        if the function is intended to be backprop-ed.

        Args:
            inputs: Tuple of input arrays.
            grad_outputs: Tuple of output gradient arrays.

        Returns:
            tuple: Tuple of input gradient arrays. Some or all of them can be
            ``None``, if the function is not differentiable on
            inputs.

        .. warning::

            Implementations of :class:`Function` must take care that the
            return value must be a tuple even if it returns only one array.

        """
        if any(isinstance(x, cuda.GPUArray) for x in inputs + grad_outputs):
            return self.backward_gpu(inputs, grad_outputs)
        else:
            return self.backward_cpu(inputs, grad_outputs)

    def backward_cpu(self, inputs, grad_outputs):
        """Applies backprop to output gradient arrays on CPU.

        Args:
            inputs: Tuple of input :class:`~numpy.ndarray` object(s).
            grad_outputs: Tuple of output gradient :class:`~numpy.ndarray`
                object(s).

        Returns:
            tuple: Tuple of input gradient :class:`~numpy.ndarray` object(s).
            Some or all of them can be ``None``, if the function is not
            differentiable on corresponding inputs.

        .. warning::

            Implementations of :class:`Function` must take care that the
            return value must be a tuple even if it returns only one array.

        """
        return tuple(None for _ in inputs)

    def backward_gpu(self, inputs, grad_outputs):
        """Applies backprop to output gradient arrays on GPU.

        Args:
            inputs: Tuple of input :class:`~pycuda.gpuarray.GPUArray`
                object(s).
            grad_outputs: Tuple of output gradient
                :class:`~pycuda.gpuarray.GPUArray` object(s).

        Returns:
            tuple: Tuple of input gradient :class:`~pycuda.gpuarray.GPUArray`
            object(s). Some or all of them can be ``None``, if the function is
            not differentiable on corresponding inputs.

        .. warning::

            Implementations of :class:`Function` must take care that the
            return value must be a tuple even if it returns only one array.

        """
        return tuple(None for _ in inputs)

    def unchain(self):
        """Purges in/out variables and this function itself from the graph.

        This method is called from :meth:`Variable.unchain_backward` method.

        """
        for y in self.outputs:
            y_ref = y()
            if y_ref is not None:
                y_ref.creator = None
        for x in self.inputs:
            x.splitter = weakref.ref(lambda: 0)  # dead ref
        self.inputs = None

    def to_gpu(self, device=None):
        """Migrates the function to GPU and returns self.

        The default implementation moves all fields of type
        :class:`~numpy.ndarray` onto GPU.

        Args:
            device (int or :class:`pycuda.driver.Device` or ``None``): Device
                ID of GPU that the function will be migrated on. If this is
                ``None``, the current device is used.

        Returns:
            self.

        """
        with cuda.using_device(device):
            for k, v in six.iteritems(self.__dict__):
                if isinstance(v, numpy.ndarray):
                    setattr(self, k, cuda.to_gpu(v))
                elif (isinstance(v, cuda.GPUArray) and
                      v.gpudata.device != device):
                    setattr(self, k, cuda.copy(v, out_device=device))
        return self

    def to_cpu(self):
        """Migrates the function to CPU and returns self.

        The default implementation moves all fields of type
        :class:`pycuda.gpuarray.GPUArray` onto CPU.

        Returns:
            self.

        """
        for k, v in six.iteritems(self.__dict__):
            if isinstance(v, cuda.GPUArray):
                setattr(self, k, cuda.to_cpu(v))
        return self

    @property
    def parameters(self):
        """A tuple of parameter arrays.

        Default implementation collects parameter arrays based on
        :data:`parameter_names` attribute.

        """
        return tuple(getattr(self, name) for name in self.parameter_names)

    @parameters.setter
    def parameters(self, values):
        for name, value in zip(self.parameter_names, values):
            setattr(self, name, value)

    @property
    def gradients(self):
        """A tuple of gradient arrays.

        Default implementation collects gradient arrays based on
        :data:`gradient_names` attribute.

        """
        return tuple(getattr(self, name) for name in self.gradient_names)

    @gradients.setter
    def gradients(self, values):
        for name, value in zip(self.gradient_names, values):
            setattr(self, name, value)


class Split(Function):

    """Special function to branch the graph at variable node.

    Split does not implement forward: it is intended to implicitly used by
    Function.

    """

    def __init__(self, var):
        self.inputs = [var]
        self.outputs = []
        self.rank = var.rank

    def add_branch(self):
        x = self.inputs[0]
        output = variable.Variable(x.data)
        output.set_creator(self)
        self.outputs.append(weakref.ref(output))
        return output

    def backward(self, inputs, grad_outputs):
        # Accumulate gradients
        if len(grad_outputs) == 1:
            return grad_outputs  # no copy

        gx = None
        grad_outputs = [gy for gy in grad_outputs if gy is not None]
        device_changed = False
        try:
            for gy in grad_outputs:
                if gx is not None:
                    gx += gy
                elif isinstance(gy, cuda.GPUArray):
                    # it affects to above +=, too
                    cuda.use_device(gy, pop=False)
                    device_changed = True
                    gx = cuda.copy_async(gy)
                else:
                    gx = gy.copy()
        finally:
            if device_changed:
                cuda.Context.pop()

        return gx,<|MERGE_RESOLUTION|>--- conflicted
+++ resolved
@@ -177,7 +177,6 @@
             return ret[0]
         return ret
 
-<<<<<<< HEAD
     @property
     def label(self):
         """Short text that represent the function.
@@ -186,7 +185,7 @@
         Each function should override it to give more information.
         """
         return str(type(self))
-=======
+
     def _check_data_type_forward(self, in_data):
         in_type = type_check.get_types(in_data, 'in_types', False)
         self.check_type_forward(in_type)
@@ -227,7 +226,6 @@
                 information of gradient data for :meth:`backward`.
         """
         pass
->>>>>>> d7cc6b41
 
     def forward(self, inputs):
         """Applies forward propagation to input arrays.
