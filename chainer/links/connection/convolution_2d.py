from chainer.functions.connection import convolution_2d
from chainer import initializers
from chainer import link
from chainer.utils import argument
from chainer import variable


class Convolution2D(link.Link):

<<<<<<< HEAD
    """__init__(self, in_channels, out_channels, ksize=None, stride=1, pad=0, nobias=False, initialW=None, initial_bias=None, groups=1)
=======
    """__init__(self, in_channels, out_channels, ksize=None, stride=1, pad=0, nobias=False, initialW=None, initial_bias=None, *, dilate=1, groups=1)
>>>>>>> 6bab773d

    Two-dimensional convolutional layer.

    This link wraps the :func:`~chainer.functions.convolution_2d` function and
    holds the filter weight and bias vector as parameters.

    The output of this function can be non-deterministic when it uses cuDNN.
    If ``chainer.configuration.config.deterministic`` is ``True`` and
    cuDNN version is >= v3, it forces cuDNN to use a deterministic algorithm.

    Convolution links can use a feature of cuDNN called autotuning, which
    selects the most efficient CNN algorithm for images of fixed-size, 
    can provide a significant performance boost for fixed neural nets.
    To enable, set `chainer.using_config('autotune', True)`

    .. warning::

        ``deterministic`` argument is not supported anymore since v2.
        Instead, use ``chainer.using_config('cudnn_deterministic', value``
        (value is either ``True`` or ``False``).
        See :func:`chainer.using_config`.

    Args:
        in_channels (int or None): Number of channels of input arrays.
            If ``None``, parameter initialization will be deferred until the
            first forward data pass at which time the size will be determined.
        out_channels (int): Number of channels of output arrays.
        ksize (int or pair of ints): Size of filters (a.k.a. kernels).
            ``ksize=k`` and ``ksize=(k, k)`` are equivalent.
        stride (int or pair of ints): Stride of filter applications.
            ``stride=s`` and ``stride=(s, s)`` are equivalent.
        pad (int or pair of ints): Spatial padding width for input arrays.
            ``pad=p`` and ``pad=(p, p)`` are equivalent.
        nobias (bool): If ``True``, then this link does not use the bias term.
        initialW (:ref:`initializer <initializer>`): Initializer to
            initialize the weight. When it is :class:`numpy.ndarray`,
            its ``ndim`` should be 4.
        initial_bias (:ref:`initializer <initializer>`): Initializer to
            initialize the bias. If ``None``, the bias will be initialized to
            zero. When it is :class:`numpy.ndarray`, its ``ndim`` should be 1.
<<<<<<< HEAD
        groups (:class:`int`): Number of groups of channels. If the number
            is greater than 1, input tensor :math:`W` is divided into some
            blocks by this value channel-wise. For each tensor blocks,
            convolution operation will be executed independently. Input channel
            size ``in_channels`` and output channel size ``out_channels`` must
            be exactly divisible by this value.
=======
        dilate (int or pair of ints):
            Dilation factor of filter applications.
            ``dilate=d`` and ``dilate=(d, d)`` are equivalent.
        groups (int): The number of groups to use grouped convolution. The
            default is one, where grouped convolution is not used.
>>>>>>> 6bab773d

    .. seealso::
       See :func:`chainer.functions.convolution_2d` for the definition of
       two-dimensional convolution.

    Attributes:
        W (~chainer.Variable): Weight parameter.
        b (~chainer.Variable): Bias parameter.

    .. admonition:: Example

        There are several ways to make a Convolution2D link.

        Let an input vector ``x`` be:

        >>> x = np.arange(1 * 3 * 10 * 10, dtype=np.float32).reshape(1, 3, 10, 10)

        1. Give the first three arguments explicitly:

            >>> l = L.Convolution2D(3, 7, 5)
            >>> y = l(x)
            >>> y.shape
            (1, 7, 6, 6)

        2. Omit ``in_channels`` or fill it with ``None``:

            The below two cases are the same.

            >>> l = L.Convolution2D(7, 5)
            >>> y = l(x)
            >>> y.shape
            (1, 7, 6, 6)

            >>> l = L.Convolution2D(None, 7, 5)
            >>> y = l(x)
            >>> y.shape
            (1, 7, 6, 6)

            When you omit the first argument, you need to specify the other
            subsequent arguments from ``stride`` as keyword auguments. So the
            below two cases are the same.

            >>> l = L.Convolution2D(7, 5, stride=1, pad=0)
            >>> y = l(x)
            >>> y.shape
            (1, 7, 6, 6)

            >>> l = L.Convolution2D(None, 7, 5, 1, 0)
            >>> y = l(x)
            >>> y.shape
            (1, 7, 6, 6)

    """  # NOQA

    def __init__(self, in_channels, out_channels, ksize=None, stride=1, pad=0,
                 nobias=False, initialW=None, initial_bias=None, **kwargs):
        super(Convolution2D, self).__init__()

        argument.check_unexpected_kwargs(
            kwargs, deterministic="deterministic argument is not "
            "supported anymore. "
            "Use chainer.using_config('cudnn_deterministic', value) "
            "context where value is either `True` or `False`.")
        dilate, groups = argument.parse_kwargs(kwargs,
                                               ('dilate', 1), ('groups', 1))

        if ksize is None:
            out_channels, ksize, in_channels = in_channels, out_channels, None

        self.ksize = ksize
        self.stride = _pair(stride)
        self.pad = _pair(pad)
        self.dilate = _pair(dilate)
        self.out_channels = out_channels
        self.groups = int(groups)

        with self.init_scope():
            W_initializer = initializers._get_initializer(initialW)
            self.W = variable.Parameter(W_initializer)
            if in_channels is not None:
                self._initialize_params(in_channels)

            if nobias:
                self.b = None
            else:
                if initial_bias is None:
                    initial_bias = 0
                bias_initializer = initializers._get_initializer(initial_bias)
                self.b = variable.Parameter(bias_initializer, out_channels)

    def _initialize_params(self, in_channels):
        kh, kw = _pair(self.ksize)
        if self.out_channels % self.groups != 0:
            raise ValueError('the number of output channels must be'
                             'divisible by the number of groups')
        if in_channels % self.groups != 0:
            raise ValueError('the number of input channels must be'
                             'divisible by the number of groups')
        W_shape = (self.out_channels, int(in_channels / self.groups), kh, kw)
        self.W.initialize(W_shape)

    def __call__(self, x):
        """Applies the convolution layer.

        Args:
            x (~chainer.Variable): Input image.

        Returns:
            ~chainer.Variable: Output of the convolution.

        """
        if self.W.data is None:
            self._initialize_params(x.shape[1])
        return convolution_2d.convolution_2d(
            x, self.W, self.b, self.stride, self.pad, dilate=self.dilate,
            groups=self.groups)


def _pair(x):
    if hasattr(x, '__getitem__'):
        return x
    return x, x<|MERGE_RESOLUTION|>--- conflicted
+++ resolved
@@ -7,11 +7,7 @@
 
 class Convolution2D(link.Link):
 
-<<<<<<< HEAD
-    """__init__(self, in_channels, out_channels, ksize=None, stride=1, pad=0, nobias=False, initialW=None, initial_bias=None, groups=1)
-=======
     """__init__(self, in_channels, out_channels, ksize=None, stride=1, pad=0, nobias=False, initialW=None, initial_bias=None, *, dilate=1, groups=1)
->>>>>>> 6bab773d
 
     Two-dimensional convolutional layer.
 
@@ -52,20 +48,15 @@
         initial_bias (:ref:`initializer <initializer>`): Initializer to
             initialize the bias. If ``None``, the bias will be initialized to
             zero. When it is :class:`numpy.ndarray`, its ``ndim`` should be 1.
-<<<<<<< HEAD
+        dilate (int or pair of ints):
+            Dilation factor of filter applications.
+            ``dilate=d`` and ``dilate=(d, d)`` are equivalent.
         groups (:class:`int`): Number of groups of channels. If the number
             is greater than 1, input tensor :math:`W` is divided into some
             blocks by this value channel-wise. For each tensor blocks,
             convolution operation will be executed independently. Input channel
             size ``in_channels`` and output channel size ``out_channels`` must
             be exactly divisible by this value.
-=======
-        dilate (int or pair of ints):
-            Dilation factor of filter applications.
-            ``dilate=d`` and ``dilate=(d, d)`` are equivalent.
-        groups (int): The number of groups to use grouped convolution. The
-            default is one, where grouped convolution is not used.
->>>>>>> 6bab773d
 
     .. seealso::
        See :func:`chainer.functions.convolution_2d` for the definition of
